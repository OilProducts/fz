import ctypes
import ctypes.util
import logging
import os
import subprocess
import tempfile
from typing import Set, Tuple, Optional

from fz import coverage

libc = ctypes.CDLL(ctypes.util.find_library('c'), use_errno=True)
PTRACE_TRACEME = 0


def run_target(
    target: str,
    data: bytes,
    timeout: float,
    file_input: bool = False,
    output_bytes: int = 0,
    libs: Optional[list[str]] = None,
<<<<<<< HEAD
    qemu_user: Optional[str] = None,
    gdb_port: int = 1234,
    arch: Optional[str] = None,
=======
    env: Optional[dict[str, str]] = None,
>>>>>>> 18d99e1d
) -> Tuple[Set[tuple[tuple[str, int], tuple[str, int]]], bool, bool, bytes, bytes]:
    """Execute *target* with *data* once and return execution results."""
    coverage_set: Set[tuple[tuple[str, int], tuple[str, int]]] = set()
    stdout_file = tempfile.TemporaryFile()
    stderr_file = tempfile.TemporaryFile()
    filename = None
    proc = None
    if env is None:
        env = os.environ.copy()
    try:
        if file_input:
            with tempfile.NamedTemporaryFile(delete=False) as tmp:
                tmp.write(data)
                tmp.flush()
                filename = tmp.name
            argv = [target, filename]
            stdin_pipe = None
        else:
            argv = [target]
            stdin_pipe = subprocess.PIPE
        if qemu_user:
            argv = [qemu_user, "-g", str(gdb_port), target] + argv[1:]
        logging.debug("Launching target: %s", " ".join(argv))

        preexec = None
        if not qemu_user:
            def _trace_me():
                libc.ptrace(PTRACE_TRACEME, 0, None, None)

            preexec = _trace_me

        proc = subprocess.Popen(
            argv,
            stdin=stdin_pipe,
            stdout=stdout_file,
            stderr=stderr_file,
<<<<<<< HEAD
            preexec_fn=preexec,
=======
            preexec_fn=_trace_me,
            env=env,
>>>>>>> 18d99e1d
        )
        if not qemu_user:
            os.waitpid(proc.pid, 0)

        if not file_input and proc.stdin:
            try:
                proc.stdin.write(data)
            except BrokenPipeError:
                logging.debug("Stdin pipe closed before data was written")
            finally:
                try:
                    proc.stdin.close()
                except BrokenPipeError:
                    logging.debug("Broken pipe when closing stdin")

        logging.debug("Collecting coverage from pid %d", proc.pid)
        if qemu_user:
            collector = coverage.get_gdb_collector("127.0.0.1", gdb_port, arch or "x86_64")
        else:
            collector = coverage.get_collector()
        try:
            coverage_set = collector.collect_coverage(
                proc.pid,
                timeout,
                target,
                already_traced=not qemu_user,
                libs=libs,
            )
        except FileNotFoundError:
            logging.debug(
                "Process %d exited before coverage collection", proc.pid
            )
            coverage_set = set()
        except OSError as e:
            logging.debug(
                "Failed to collect coverage from pid %d: %s", proc.pid, e
            )
            coverage_set = set()

        crashed = False
        timed_out = False
        try:
            proc.wait(timeout=timeout)
            crashed = proc.returncode not in (0, None)
        except subprocess.TimeoutExpired:
            proc.kill()
            timed_out = True
            logging.warning("Execution timed out")
        stdout_file.seek(0)
        stderr_file.seek(0)
        stdout_data = stdout_file.read(output_bytes) if output_bytes else b""
        stderr_data = stderr_file.read(output_bytes) if output_bytes else b""
    finally:
        if file_input and filename:
            try:
                os.unlink(filename)
            except OSError:
                pass
        if proc and proc.poll() is None:
            proc.kill()
        stdout_file.close()
        stderr_file.close()

    return coverage_set, crashed, timed_out, stdout_data, stderr_data<|MERGE_RESOLUTION|>--- conflicted
+++ resolved
@@ -19,13 +19,10 @@
     file_input: bool = False,
     output_bytes: int = 0,
     libs: Optional[list[str]] = None,
-<<<<<<< HEAD
     qemu_user: Optional[str] = None,
     gdb_port: int = 1234,
     arch: Optional[str] = None,
-=======
     env: Optional[dict[str, str]] = None,
->>>>>>> 18d99e1d
 ) -> Tuple[Set[tuple[tuple[str, int], tuple[str, int]]], bool, bool, bytes, bytes]:
     """Execute *target* with *data* once and return execution results."""
     coverage_set: Set[tuple[tuple[str, int], tuple[str, int]]] = set()
@@ -62,12 +59,8 @@
             stdin=stdin_pipe,
             stdout=stdout_file,
             stderr=stderr_file,
-<<<<<<< HEAD
             preexec_fn=preexec,
-=======
-            preexec_fn=_trace_me,
             env=env,
->>>>>>> 18d99e1d
         )
         if not qemu_user:
             os.waitpid(proc.pid, 0)
