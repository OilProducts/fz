--- conflicted
+++ resolved
@@ -83,11 +83,8 @@
         self.cfg.add_edges(coverage_set)
         return interesting, coverage_set
 
-<<<<<<< HEAD
     def _fuzz_loop(self, args, iter_counter=None, saved_counter=None):
-=======
-    def _fuzz_loop(self, args, result_queue=None):
->>>>>>> 9b71d5e0
+
         mode = "file" if args.file_input else "stdin"
         harness = None
         if args.tcp:
@@ -123,15 +120,12 @@
                 mutator.record_result(data, coverage_set, interesting)
                 if interesting:
                     saved += 1
-<<<<<<< HEAD
                     if saved_counter is not None:
                         with saved_counter.get_lock():
                             saved_counter.value += 1
                 if iter_counter is not None:
                     with iter_counter.get_lock():
                         iter_counter.value += 1
-=======
->>>>>>> 9b71d5e0
                 i += 1
                 if not args.run_forever and i >= args.iterations:
                     break
@@ -154,11 +148,7 @@
             "duration": duration,
             "edges": self.cfg.num_edges(),
         }
-<<<<<<< HEAD
-=======
-        if result_queue is not None:
-            result_queue.put(stats)
->>>>>>> 9b71d5e0
+
         return stats
 
     def run(self, args):
@@ -166,7 +156,6 @@
             import multiprocessing
             from fz.corpus.corpus import corpus_stats
 
-<<<<<<< HEAD
             ctx = multiprocessing.get_context()
             iter_counter = ctx.Value('i', 0)
             saved_counter = ctx.Value('i', 0)
@@ -230,29 +219,7 @@
             duration = time.time() - start_time
             total_iters = iter_counter.value
             total_saved = saved_counter.value
-=======
-            ctx = multiprocessing.get_context("spawn")
-            result_queue = ctx.SimpleQueue()
-
-            processes = []
-            start_time = time.time()
-            from fz.worker import worker
-
-            for _ in range(args.parallel):
-                p = ctx.Process(target=worker, args=(args, result_queue))
-                p.start()
-                processes.append(p)
-
-            results = []
-            for _ in processes:
-                results.append(result_queue.get())
-            for p in processes:
-                p.join()
-
-            duration = time.time() - start_time
-            total_iters = sum(r["iterations"] for r in results)
-            total_saved = sum(r["saved"] for r in results)
->>>>>>> 9b71d5e0
+
             if duration > 0:
                 rate = total_iters / duration
                 logging.info(
@@ -269,7 +236,6 @@
             return
 
         self._fuzz_loop(args)
-<<<<<<< HEAD
 
 
 def _worker(args, iter_counter=None, saved_counter=None):
@@ -278,8 +244,7 @@
         logging.basicConfig(level=level, format="%(asctime)s [%(levelname)s] %(message)s")
     fuzzer = Fuzzer(args.corpus_dir, args.output_bytes)
     fuzzer._fuzz_loop(args, iter_counter, saved_counter)
-=======
->>>>>>> 9b71d5e0
+
 def parse_args():
     # First parse only the --config argument so we can load defaults from file
     config_parser = argparse.ArgumentParser(add_help=False)
