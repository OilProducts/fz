import argparse
import logging
import os
import subprocess
import tempfile
import time
import ctypes
import ctypes.util
import signal

try:
    import yaml
except ImportError:  # pragma: no cover - optional dependency
    yaml = None

from fz import coverage
from fz.coverage import ControlFlowGraph, get_possible_edges
from fz.corpus.corpus import Corpus
from fz.harness.network import NetworkHarness
from fz.harness import PreloadHarness
from fz.runner.target import run_target

libc = ctypes.CDLL(ctypes.util.find_library('c'), use_errno=True)
PTRACE_TRACEME = 0

class Fuzzer:
    """Base fuzzer scaffold with simple coverage tracking."""

    def __init__(self, corpus_dir: str = "corpus", output_bytes: int = 0, minimize: bool = False):
        self.corpus = Corpus(corpus_dir, output_bytes)
        self.cfg = ControlFlowGraph()
        self.minimize = minimize

    def _run_once(self, target, data, timeout, file_input=False, network=None, libs=None, qemu_user=None, gdb_port=1234, arch=None):
        """Execute target once and record coverage."""
        coverage_set = set()
        if network:
            coverage_set, crashed, timed_out, exit_code, stdout_data, stderr_data = network.run(
                target, data, timeout, self.corpus.output_bytes, libs=libs
            )
            logging.debug(
                "Network run returned %d coverage entries", len(coverage_set)
            )
        else:
            coverage_set, crashed, timed_out, exit_code, stdout_data, stderr_data = run_target(
                target,
                data,
                timeout,
                file_input=file_input,
                output_bytes=self.corpus.output_bytes,
                libs=libs,
                qemu_user=qemu_user,
                gdb_port=gdb_port,
                arch=arch,
                env=None,
            )
            logging.debug(
                "Run returned %d coverage entries", len(coverage_set)
            )

        category = "interesting"
        if crashed:
            category = "crash"
        elif timed_out:
            category = "timeout"

        saved, path = self.corpus.save_input(
            data,
            coverage_set,
            category,
            stdout_data,
            stderr_data,
            exit_code=exit_code,
        )
        if saved and self.minimize:
            self.corpus.minimize_input(
                path,
                target,
                timeout,
                file_input=file_input if not network else False,
                network=network if network else None,
                libs=libs,
            )
        self.cfg.add_edges(coverage_set)
        return saved, coverage_set

    def _fuzz_loop(self, args, iter_counter=None, saved_counter=None):

        mode = "file" if args.file_input else "stdin"
        harness = None
        if args.preload:
            from fz.harness import PreloadHarness
            harness = PreloadHarness(args.preload)
        if args.tcp:
            host, port = args.tcp
            harness = NetworkHarness(host, int(port), udp=False)
            mode = "tcp"
        elif args.udp:
            host, port = args.udp
            harness = NetworkHarness(host, int(port), udp=True)
            mode = "udp"
        elif args.preload:
            mode = "preload"
        logging.info("Running %s fuzzer", mode)
        logging.info("Target: %s", args.target)
        iter_desc = "infinite" if args.run_forever else str(args.iterations)
        logging.info("Iterations: %s", iter_desc)

        possible = get_possible_edges(args.target)
        if possible:
            logging.debug("Loaded %d static CFG edges", len(possible))
            self.cfg.add_possible_edges(possible)

        start_time = time.time()
        i = 0
        saved = 0
        from fz.corpus.mutator import Mutator
        mutator = Mutator(args.corpus_dir, args.input_size, args.mutations, cfg=self.cfg)
        try:
            while True:
                data = mutator.next_input()
                logging.debug("Iteration %d sending %d bytes", i, len(data))
                interesting, coverage_set = self._run_once(
                    args.target,
                    data,
                    args.timeout,
                    args.file_input,
                    harness,
                    args.instrument_libs,
                    qemu_user=args.qemu_user,
                    gdb_port=args.gdb_port,
                    arch=args.arch,
                )
                mutator.record_result(data, coverage_set, interesting)
                if interesting:
                    saved += 1
                    if saved_counter is not None:
                        with saved_counter.get_lock():
                            saved_counter.value += 1
                if iter_counter is not None:
                    with iter_counter.get_lock():
                        iter_counter.value += 1
                i += 1
                if not args.run_forever and i >= args.iterations:
                    break
        except KeyboardInterrupt:
            logging.info("Fuzzing interrupted by user")
        duration = time.time() - start_time
        if duration > 0:
            rate = i / duration
            logging.info(
                "Executed %d iterations in %.2f seconds (%.2f/sec)",
                i,
                duration,
                rate,
            )
        else:
            logging.info("Executed %d iterations", i)
        stats = {
            "iterations": i,
            "saved": saved,
            "duration": duration,
            "edges": self.cfg.num_edges(),
        }

        return stats

    def run(self, args):
        if args.parallel > 1:
            import multiprocessing
            from fz.corpus.corpus import corpus_stats
            from fz.coverage import get_possible_edges

            possible_edges = get_possible_edges(args.target)
            total_edges = len(possible_edges)

            ctx = multiprocessing.get_context()
            iter_counter = ctx.Value('i', 0)
            saved_counter = ctx.Value('i', 0)

            processes = []
            start_time = time.time()
            total_edges = len(get_possible_edges(args.target))

            for _ in range(args.parallel):
                p = ctx.Process(target=_worker, args=(args, iter_counter, saved_counter))
                p.start()
                processes.append(p)

            try:
                make_table = None
                try:
                    from rich.live import Live
                    from rich.table import Table

                    def make_table(iters, saves, rate, samples, edges):
                        table = Table()
                        table.add_column("Iterations", justify="right")
                        table.add_column("Saved", justify="right")
                        table.add_column("Rate", justify="right")
                        table.add_column("Corpus", justify="right")
                        table.add_column("Edges", justify="right")
                        table.add_row(
                            str(iters),
                            str(saves),
                            f"{rate:.2f}/sec",
                            str(samples),
                            str(edges),
                        )
                        return table
                except Exception:
                    Live = None

                def snapshot():
                    elapsed = time.time() - start_time
                    iters = iter_counter.value
                    saves = saved_counter.value
                    rate = iters / elapsed if elapsed > 0 else 0.0
<<<<<<< HEAD
                    samples, covered = corpus_stats(args.corpus_dir)
                    edges = f"{covered}/{total_edges}" if total_edges else str(covered)
=======
                    samples, edges_cov = corpus_stats(args.corpus_dir)
                    edges_str = (
                        f"{edges_cov}/{total_edges}"
                        if total_edges
                        else str(edges_cov)
                    )
>>>>>>> 1fd5e57f
                    if make_table is None:
                        return (
                            f"iters={iters} saved={saves} rate={rate:.2f}/sec "
                            f"corpus={samples} edges={edges_str}"
                        )
                    return make_table(iters, saves, rate, samples, edges_str)

                if Live:
                    with Live(snapshot(), refresh_per_second=1) as live:
                        while any(p.is_alive() for p in processes):
                            live.update(snapshot())
                            time.sleep(1)
                else:
                    while any(p.is_alive() for p in processes):
                        print(snapshot(), end="\r", flush=True)
                        time.sleep(1)
            finally:
                for p in processes:
                    p.join()

            duration = time.time() - start_time
            total_iters = iter_counter.value
            total_saved = saved_counter.value

            if duration > 0:
                rate = total_iters / duration
                logging.info(
                    "Executed %d iterations in %.2f seconds (%.2f/sec)",
                    total_iters,
                    duration,
                    rate,
                )
            else:
                logging.info("Executed %d iterations", total_iters)
<<<<<<< HEAD
            samples, covered = corpus_stats(args.corpus_dir)
            logging.info("Corpus entries: %d (+%d new)", samples, total_saved)
            edge_info = f"{covered}/{total_edges}" if total_edges else str(covered)
            logging.info("Unique coverage edges: %s", edge_info)
=======
            samples, edges_cov = corpus_stats(args.corpus_dir)
            edges_info = (
                f"{edges_cov}/{total_edges}" if total_edges else str(edges_cov)
            )
            logging.info("Corpus entries: %d (+%d new)", samples, total_saved)
            logging.info("Unique coverage edges: %s", edges_info)
>>>>>>> 1fd5e57f
            return

        self._fuzz_loop(args)


def _worker(args, iter_counter=None, saved_counter=None):
    if not logging.getLogger().hasHandlers():
        level = logging.DEBUG if getattr(args, "debug", False) else logging.INFO
        logging.basicConfig(level=level, format="%(asctime)s [%(levelname)s] %(message)s")
    fuzzer = Fuzzer(args.corpus_dir, args.output_bytes, args.minimize)
    fuzzer._fuzz_loop(args, iter_counter, saved_counter)

def parse_args():
    # First parse only the --config argument so we can load defaults from file
    config_parser = argparse.ArgumentParser(add_help=False)
    config_parser.add_argument("--config", help="Path to YAML config file")
    config_args, _ = config_parser.parse_known_args()

    config_data = {}
    if config_args.config:
        if not yaml:
            raise RuntimeError("PyYAML is required for configuration files")
        with open(config_args.config) as f:
            config_data = yaml.safe_load(f) or {}

    parser = argparse.ArgumentParser(
        description="fz - a lightweight Python fuzzer", parents=[config_parser]
    )
    parser.add_argument("--target", required=True, help="Path to target binary or script")
    parser.add_argument("--iterations", type=int, default=1, help="Number of test iterations to run")
    parser.add_argument(
        "--run-forever",
        action="store_true",
        help="Run indefinitely until interrupted",
    )
    parser.add_argument(
        "--input-size",
        type=int,
        default=256,
        help="Number of random bytes to send to the target's stdin",
    )
    parser.add_argument(
        "--mutations",
        type=int,
        default=1,
        help="Maximum number of mutation steps applied to each input",
    )
    parser.add_argument(
        "--timeout",
        type=float,
        default=1.0,
        help="Seconds to wait for the target before killing it",
    )
    parser.add_argument(
        "--parallel",
        type=int,
        default=1,
        help="Number of parallel fuzzing processes",
    )
    parser.add_argument(
        "--output-bytes",
        type=int,
        default=0,
        help="Number of stdout/stderr bytes to save with corpus samples",
    )
    parser.add_argument(
        "--instrument-libs",
        nargs="+",
        metavar="LIB",
        default=[],
        help="Names of shared libraries to instrument for coverage",
    )
    parser.add_argument(
        "--qemu-user",
        help="Path to qemu-user binary for emulation",
    )
    parser.add_argument(
        "--gdb-port",
        type=int,
        default=1234,
        help="GDB port for qemu-user",
    )
    parser.add_argument(
        "--arch",
        default="x86_64",
        help="Target architecture when using qemu-user",
    )
    mode_group = parser.add_mutually_exclusive_group()
    mode_group.add_argument(
        "--file-input",
        action="store_true",
        help="Write input to a temporary file and pass its path to the target",
    )
    mode_group.add_argument(
        "--tcp",
        nargs=2,
        metavar=("HOST", "PORT"),
        help="Send input over TCP to HOST and PORT",
    )
    mode_group.add_argument(
        "--udp",
        nargs=2,
        metavar=("HOST", "PORT"),
        help="Send input over UDP to HOST and PORT",
    )
    parser.add_argument(
        "--preload",
        metavar="LIB",
        help="Path to LD_PRELOAD library for harnessing",
    )
    parser.add_argument(
        "--corpus-dir",
        default="corpus",
        help="Directory to store interesting test cases",
    )
    parser.add_argument(
        "--minimize",
        action="store_true",
        help="Minimize saved crashing and interesting inputs",
    )
    parser.add_argument(
        "--debug",
        action="store_true",
        help="Enable debug logging",
    )

    # Verify config keys match existing parser options and set them as defaults
    if config_data:
        valid_dests = {action.dest for action in parser._actions}
        unknown_keys = set(config_data) - valid_dests
        if unknown_keys:
            raise ValueError(
                f"Unknown config options: {', '.join(sorted(unknown_keys))}"
            )
        for action in parser._actions:
            if action.dest in config_data:
                action.required = False
        parser.set_defaults(**config_data)

    return parser.parse_args()


def main():
    args = parse_args()
    level = logging.DEBUG if args.debug else logging.INFO
    logging.basicConfig(level=level, format="%(asctime)s [%(levelname)s] %(message)s")
    fuzzer = Fuzzer(args.corpus_dir, args.output_bytes, args.minimize)
    fuzzer.run(args)


if __name__ == "__main__":
    main()<|MERGE_RESOLUTION|>--- conflicted
+++ resolved
@@ -216,17 +216,8 @@
                     iters = iter_counter.value
                     saves = saved_counter.value
                     rate = iters / elapsed if elapsed > 0 else 0.0
-<<<<<<< HEAD
                     samples, covered = corpus_stats(args.corpus_dir)
                     edges = f"{covered}/{total_edges}" if total_edges else str(covered)
-=======
-                    samples, edges_cov = corpus_stats(args.corpus_dir)
-                    edges_str = (
-                        f"{edges_cov}/{total_edges}"
-                        if total_edges
-                        else str(edges_cov)
-                    )
->>>>>>> 1fd5e57f
                     if make_table is None:
                         return (
                             f"iters={iters} saved={saves} rate={rate:.2f}/sec "
@@ -261,19 +252,11 @@
                 )
             else:
                 logging.info("Executed %d iterations", total_iters)
-<<<<<<< HEAD
             samples, covered = corpus_stats(args.corpus_dir)
             logging.info("Corpus entries: %d (+%d new)", samples, total_saved)
             edge_info = f"{covered}/{total_edges}" if total_edges else str(covered)
             logging.info("Unique coverage edges: %s", edge_info)
-=======
-            samples, edges_cov = corpus_stats(args.corpus_dir)
-            edges_info = (
-                f"{edges_cov}/{total_edges}" if total_edges else str(edges_cov)
-            )
-            logging.info("Corpus entries: %d (+%d new)", samples, total_saved)
-            logging.info("Unique coverage edges: %s", edges_info)
->>>>>>> 1fd5e57f
+
             return
 
         self._fuzz_loop(args)
