import argparse
import logging
import os
import subprocess
import tempfile
import time
import ctypes
import ctypes.util
import signal

try:
    import yaml
except ImportError:  # pragma: no cover - optional dependency
    yaml = None

from fz import coverage
from fz.coverage import ControlFlowGraph, get_possible_edges
from fz.corpus.corpus import Corpus
from fz.harness.network import NetworkHarness
from fz.harness import PreloadHarness
from fz.runner.target import run_target

libc = ctypes.CDLL(ctypes.util.find_library('c'), use_errno=True)
PTRACE_TRACEME = 0

class Fuzzer:
    """Base fuzzer scaffold with simple coverage tracking."""

    def __init__(self, corpus_dir: str = "corpus", output_bytes: int = 0):
        self.corpus = Corpus(corpus_dir, output_bytes)
        self.cfg = ControlFlowGraph()

    def _run_once(self, target, data, timeout, file_input=False, network=None, libs=None, qemu_user=None, gdb_port=1234, arch=None):
        """Execute target once and record coverage."""
        coverage_set = set()
        if network:
            coverage_set, crashed, timed_out, stdout_data, stderr_data = network.run(
                target, data, timeout, self.corpus.output_bytes, libs=libs
            )
            logging.debug(
                "Network run returned %d coverage entries", len(coverage_set)
            )
        else:
            coverage_set, crashed, timed_out, stdout_data, stderr_data = run_target(
                target,
                data,
                timeout,
                file_input=file_input,
                output_bytes=self.corpus.output_bytes,
                libs=libs,
<<<<<<< HEAD
                qemu_user=qemu_user,
                gdb_port=gdb_port,
                arch=arch,
=======
                env=None,
>>>>>>> 18d99e1d
            )
            logging.debug(
                "Run returned %d coverage entries", len(coverage_set)
            )

        if crashed or timed_out:
            prefix = "crash" if crashed else "timeout"
            saved, orig = self.corpus.save_input(
                data,
                coverage_set,
                prefix,
                stdout_data,
                stderr_data,
            )
            if saved:
                self.corpus.minimize_input(
                    orig,
                    target,
                    timeout,
                    file_input=file_input if not network else False,
                    network=network if network else None,
                    libs=libs,
                )

        interesting, path = self.corpus.save_input(
            data, coverage_set, "interesting", stdout_data, stderr_data
        )
        if interesting:
            self.corpus.minimize_input(
                path,
                target,
                timeout,
                file_input=file_input if not network else False,
                network=network if network else None,
                libs=libs,
            )
        self.cfg.add_edges(coverage_set)
        return interesting, coverage_set

    def _fuzz_loop(self, args, iter_counter=None, saved_counter=None):

        mode = "file" if args.file_input else "stdin"
        harness = None
        if args.preload:
            from fz.harness import PreloadHarness
            harness = PreloadHarness(args.preload)
        if args.tcp:
            host, port = args.tcp
            harness = NetworkHarness(host, int(port), udp=False)
            mode = "tcp"
        elif args.udp:
            host, port = args.udp
            harness = NetworkHarness(host, int(port), udp=True)
            mode = "udp"
        elif args.preload:
            mode = "preload"
        logging.info("Running %s fuzzer", mode)
        logging.info("Target: %s", args.target)
        iter_desc = "infinite" if args.run_forever else str(args.iterations)
        logging.info("Iterations: %s", iter_desc)

        possible = get_possible_edges(args.target)
        if possible:
            logging.debug("Loaded %d static CFG edges", len(possible))
            self.cfg.add_possible_edges(possible)

        start_time = time.time()
        i = 0
        saved = 0
        from fz.corpus.mutator import Mutator
        mutator = Mutator(args.corpus_dir, args.input_size, args.mutations, cfg=self.cfg)
        try:
            while True:
                data = mutator.next_input()
                logging.debug("Iteration %d sending %d bytes", i, len(data))
                interesting, coverage_set = self._run_once(
                    args.target,
                    data,
                    args.timeout,
                    args.file_input,
                    harness,
                    args.instrument_libs,
                    qemu_user=args.qemu_user,
                    gdb_port=args.gdb_port,
                    arch=args.arch,
                )
                mutator.record_result(data, coverage_set, interesting)
                if interesting:
                    saved += 1
                    if saved_counter is not None:
                        with saved_counter.get_lock():
                            saved_counter.value += 1
                if iter_counter is not None:
                    with iter_counter.get_lock():
                        iter_counter.value += 1
                i += 1
                if not args.run_forever and i >= args.iterations:
                    break
        except KeyboardInterrupt:
            logging.info("Fuzzing interrupted by user")
        duration = time.time() - start_time
        if duration > 0:
            rate = i / duration
            logging.info(
                "Executed %d iterations in %.2f seconds (%.2f/sec)",
                i,
                duration,
                rate,
            )
        else:
            logging.info("Executed %d iterations", i)
        stats = {
            "iterations": i,
            "saved": saved,
            "duration": duration,
            "edges": self.cfg.num_edges(),
        }

        return stats

    def run(self, args):
        if args.parallel > 1:
            import multiprocessing
            from fz.corpus.corpus import corpus_stats

            ctx = multiprocessing.get_context()
            iter_counter = ctx.Value('i', 0)
            saved_counter = ctx.Value('i', 0)

            processes = []
            start_time = time.time()

            for _ in range(args.parallel):
                p = ctx.Process(target=_worker, args=(args, iter_counter, saved_counter))
                p.start()
                processes.append(p)

            try:
                table = None
                try:
                    from rich.live import Live
                    from rich.table import Table
                    table = Table()
                    table.add_column("Iterations", justify="right")
                    table.add_column("Saved", justify="right")
                    table.add_column("Rate", justify="right")
                    table.add_column("Corpus", justify="right")
                    table.add_column("Edges", justify="right")
                except Exception:
                    Live = None

                def snapshot():
                    elapsed = time.time() - start_time
                    iters = iter_counter.value
                    saves = saved_counter.value
                    rate = iters / elapsed if elapsed > 0 else 0.0
                    samples, edges = corpus_stats(args.corpus_dir)
                    if table is None:
                        return (
                            f"iters={iters} saved={saves} rate={rate:.2f}/sec "
                            f"corpus={samples} edges={edges}"
                        )
                    table.rows = []
                    table.add_row(
                        str(iters),
                        str(saves),
                        f"{rate:.2f}/sec",
                        str(samples),
                        str(edges),
                    )
                    return table

                if Live:
                    with Live(snapshot(), refresh_per_second=1) as live:
                        while any(p.is_alive() for p in processes):
                            live.update(snapshot())
                            time.sleep(1)
                else:
                    while any(p.is_alive() for p in processes):
                        print(snapshot(), end="\r", flush=True)
                        time.sleep(1)
            finally:
                for p in processes:
                    p.join()

            duration = time.time() - start_time
            total_iters = iter_counter.value
            total_saved = saved_counter.value

            if duration > 0:
                rate = total_iters / duration
                logging.info(
                    "Executed %d iterations in %.2f seconds (%.2f/sec)",
                    total_iters,
                    duration,
                    rate,
                )
            else:
                logging.info("Executed %d iterations", total_iters)
            samples, edges = corpus_stats(args.corpus_dir)
            logging.info("Corpus entries: %d (+%d new)", samples, total_saved)
            logging.info("Unique coverage edges: %d", edges)
            return

        self._fuzz_loop(args)


def _worker(args, iter_counter=None, saved_counter=None):
    if not logging.getLogger().hasHandlers():
        level = logging.DEBUG if getattr(args, "debug", False) else logging.INFO
        logging.basicConfig(level=level, format="%(asctime)s [%(levelname)s] %(message)s")
    fuzzer = Fuzzer(args.corpus_dir, args.output_bytes)
    fuzzer._fuzz_loop(args, iter_counter, saved_counter)

def parse_args():
    # First parse only the --config argument so we can load defaults from file
    config_parser = argparse.ArgumentParser(add_help=False)
    config_parser.add_argument("--config", help="Path to YAML config file")
    config_args, _ = config_parser.parse_known_args()

    config_data = {}
    if config_args.config:
        if not yaml:
            raise RuntimeError("PyYAML is required for configuration files")
        with open(config_args.config) as f:
            config_data = yaml.safe_load(f) or {}

    parser = argparse.ArgumentParser(
        description="fz - a lightweight Python fuzzer", parents=[config_parser]
    )
    parser.add_argument("--target", required=True, help="Path to target binary or script")
    parser.add_argument("--iterations", type=int, default=1, help="Number of test iterations to run")
    parser.add_argument(
        "--run-forever",
        action="store_true",
        help="Run indefinitely until interrupted",
    )
    parser.add_argument(
        "--input-size",
        type=int,
        default=256,
        help="Number of random bytes to send to the target's stdin",
    )
    parser.add_argument(
        "--mutations",
        type=int,
        default=1,
        help="Maximum number of mutation steps applied to each input",
    )
    parser.add_argument(
        "--timeout",
        type=float,
        default=1.0,
        help="Seconds to wait for the target before killing it",
    )
    parser.add_argument(
        "--parallel",
        type=int,
        default=1,
        help="Number of parallel fuzzing processes",
    )
    parser.add_argument(
        "--output-bytes",
        type=int,
        default=0,
        help="Number of stdout/stderr bytes to save with corpus samples",
    )
    parser.add_argument(
        "--instrument-libs",
        nargs="+",
        metavar="LIB",
        default=[],
        help="Names of shared libraries to instrument for coverage",
    )
    parser.add_argument(
        "--qemu-user",
        help="Path to qemu-user binary for emulation",
    )
    parser.add_argument(
        "--gdb-port",
        type=int,
        default=1234,
        help="GDB port for qemu-user",
    )
    parser.add_argument(
        "--arch",
        default="x86_64",
        help="Target architecture when using qemu-user",
    )
    mode_group = parser.add_mutually_exclusive_group()
    mode_group.add_argument(
        "--file-input",
        action="store_true",
        help="Write input to a temporary file and pass its path to the target",
    )
    mode_group.add_argument(
        "--tcp",
        nargs=2,
        metavar=("HOST", "PORT"),
        help="Send input over TCP to HOST and PORT",
    )
    mode_group.add_argument(
        "--udp",
        nargs=2,
        metavar=("HOST", "PORT"),
        help="Send input over UDP to HOST and PORT",
    )
    parser.add_argument(
        "--preload",
        metavar="LIB",
        help="Path to LD_PRELOAD library for harnessing",
    )
    parser.add_argument(
        "--corpus-dir",
        default="corpus",
        help="Directory to store interesting test cases",
    )
    parser.add_argument(
        "--debug",
        action="store_true",
        help="Enable debug logging",
    )

    # Verify config keys match existing parser options and set them as defaults
    if config_data:
        valid_dests = {action.dest for action in parser._actions}
        unknown_keys = set(config_data) - valid_dests
        if unknown_keys:
            raise ValueError(
                f"Unknown config options: {', '.join(sorted(unknown_keys))}"
            )
        for action in parser._actions:
            if action.dest in config_data:
                action.required = False
        parser.set_defaults(**config_data)

    return parser.parse_args()


def main():
    args = parse_args()
    level = logging.DEBUG if args.debug else logging.INFO
    logging.basicConfig(level=level, format="%(asctime)s [%(levelname)s] %(message)s")
    fuzzer = Fuzzer(args.corpus_dir, args.output_bytes)
    fuzzer.run(args)


if __name__ == "__main__":
    main()<|MERGE_RESOLUTION|>--- conflicted
+++ resolved
@@ -48,13 +48,10 @@
                 file_input=file_input,
                 output_bytes=self.corpus.output_bytes,
                 libs=libs,
-<<<<<<< HEAD
                 qemu_user=qemu_user,
                 gdb_port=gdb_port,
                 arch=arch,
-=======
                 env=None,
->>>>>>> 18d99e1d
             )
             logging.debug(
                 "Run returned %d coverage entries", len(coverage_set)
