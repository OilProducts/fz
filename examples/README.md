--- conflicted
+++ resolved
@@ -25,7 +25,21 @@
 
 `target2.c` introduces a condition before a stack buffer overflow: the input must start with the magic byte 'X'. If this magic byte is present, the program then attempts to copy subsequent input bytes into a small stack buffer, leading to an overflow if the input is sufficiently long. If the 'X' prefix is missing, the vulnerable code path is not reached.
 
-<<<<<<< HEAD
+
+## Target 3: Multi-Threaded Network Server (`examples/netserver`)
+
+**Challenge:** Reaching crash conditions over TCP connections.
+
+`server.c` implements a simple threaded TCP server listening on port 9000. It accepts multiple
+clients simultaneously and keeps each connection open for a few seconds. Specific input strings
+trigger clear crashes:
+
+- `"OVERFLOW:"` followed by more than seven bytes causes a stack buffer overflow.
+- `"DOUBLEFREE"` triggers a double free on the heap.
+- `"CRASH"` dereferences a null pointer.
+
+Run `fuzz.sh` in this directory to build the server and fuzz it using the network harness.
+
 ## Target 4: Network Service with Multiple Crashes (`examples/target4`)
 
 **Challenge:** Fuzzing a TCP server that contains several vulnerable code paths.
@@ -41,19 +55,4 @@
 
 Every connection stays open for a couple of seconds (longer when `WAIT` is
 received) so multiple clients can be connected simultaneously.
-Run `./fuzz.sh` to build the server and fuzz it using the network harness.
-=======
-## Target 3: Multi-Threaded Network Server (`examples/netserver`)
-
-**Challenge:** Reaching crash conditions over TCP connections.
-
-`server.c` implements a simple threaded TCP server listening on port 9000. It accepts multiple
-clients simultaneously and keeps each connection open for a few seconds. Specific input strings
-trigger clear crashes:
-
-- `"OVERFLOW:"` followed by more than seven bytes causes a stack buffer overflow.
-- `"DOUBLEFREE"` triggers a double free on the heap.
-- `"CRASH"` dereferences a null pointer.
-
-Run `fuzz.sh` in this directory to build the server and fuzz it using the network harness.
->>>>>>> 72019c4d
+Run `./fuzz.sh` to build the server and fuzz it using the network harness.